"""Main sbomber tool."""

import logging
import os
import re
import shlex
import shutil
import subprocess
from pathlib import Path
from subprocess import CalledProcessError
from tempfile import TemporaryDirectory
from typing import Dict

from craft_archives.repo import apt_ppa
from craft_archives.repo.apt_key_manager import AptKeyManager
from craft_archives.repo.apt_sources_manager import AptSourcesManager
from craft_archives.repo.package_repository import PackageRepository

from clients.client import Client, DownloadError, UploadError
from clients.sbom import SBOMber
from clients.secscanner import Scanner, ScannerType
from state import (
    RETRYABLE_STATUSES,
    Artifact,
    ArtifactType,
    Manifest,
    ProcessingStatus,
    ProcessingStep,
    SBOMClient,
    SecScanClient,
    Statefile,
    Token,
)

logger = logging.getLogger("sbomber")

DEFAULT_STATEFILE = Path(".statefile.yaml")
DEFAULT_MANIFEST = Path("manifest.yaml")
DEFAULT_REPORTS_DIR = Path("reports")
DEFAULT_PACKAGE_DIR = Path("pkgs")

SBOMB_KEY = "sbom"
SECSCAN_KEY = "secscan"


class InvalidStateTransitionError(Exception):
    """Raised if you run sbomber commands in an inconsistent order."""


class IncompleteSSDLCParamsError(Exception):
    """Raised if you do not have values for all four SSDLC ID params."""


def _download_cmd(bin: str, artifact: Artifact):
    channel_arg = f" --channel {channel}" if (channel := artifact.channel) else ""
    revision_arg = f" --revision {revision}" if (revision := artifact.version) else ""
    base_arg = f" --base {base}" if bin == "juju" and (base := artifact.base) else ""
    progress_arg = " --no-progress" if bin == "juju" else ""
    return shlex.split(
        f"{bin} download {artifact.name}{progress_arg}{channel_arg}{revision_arg}{base_arg}"
    )


def _download_rock(artifact: Artifact) -> str:
    """Download a rock from the rock store."""
    cmd = shlex.split(
        f"skopeo copy docker://{artifact.image}:{artifact.version} oci:{artifact.name}:{artifact.version}"
    )
    proc = subprocess.run(cmd, capture_output=True, text=True)
    if "FATA" in proc.stderr:
        # wrong output starts with `FATA`
        logger.error(f"Could not fetch the OCI image. Error output: {proc.stderr}")
        raise DownloadError("OCI image download failure")

    # skopeo will create a directory with the unpacked OCI image. we still need to tar it.
    tar_cmd = shlex.split(
        f"tar -cvzf {artifact.name}_{artifact.version}.rock -C {artifact.name} ."
    )
    try:
        proc = subprocess.run(tar_cmd, capture_output=True, text=True, check=True)
    except CalledProcessError:
        raise DownloadError(f"failed to tar the downloaded OCI image with {' '.join(tar_cmd)!r}")
    finally:
        # we still have a directory we'd probably like to clean up.
        shutil.rmtree(f"./{artifact.name}")

    return f"{artifact.name}_{artifact.version}.rock"


def _download_charm(artifact: Artifact) -> str:
    """Download a charm from the charm store."""
    cmd = _download_cmd("juju", artifact)
    proc = subprocess.run(cmd, capture_output=True, text=True)
    # example output is:
    # Fetching charm "parca-k8s" revision 299
    # Install the "parca-k8s" charm with:
    #     juju deploy ./parca-k8s_r299.charm

    # fetch "parca-k8s_r299.charm"

    if "permission denied" in proc.stderr:
        logger.error(
            f"error fetching charm from juju; "
            f"ensure that the juju snap can write to the CWD {Path()}"
        )
        raise DownloadError("permission denied")

    # for whatever flipping reason this goes to stderr even if the download succeeded
    return proc.stderr.strip().splitlines()[-1].split()[-1][2:]


def _download_snap(artifact: Artifact) -> str:
    """Download a snap from the snap store."""
    cmd = _download_cmd("snap", artifact)
    proc = subprocess.run(cmd, capture_output=True, text=True)

    # example output is:
    # Fetching snap "jhack"
    # Fetching assertions for "jhack"
    # Install the snap with:
    #    snap ack jhack_445.assert
    #    snap install jhack_445.snap

    # fetch "jhack_445.snap"
    return proc.stdout.splitlines()[-1].split()[-1]


def _download_deb(artifact: Artifact) -> str:
    """Download a deb from the ubuntu archive."""
    repo_base = {
        "type": "apt",
        #                "architectures": [artifact.arch],  # TODO: see below
        "series": artifact.base,
        "pocket": artifact.pocket or "updates",
        "components": ["main", "universe"],
        "key-id": "F6ECB3762474EDA9D21B7022871920D1991BC93C",  # The Ubuntu archive key
    }

    repos = []

    if artifact.arch in ["i386", "amd64"]:
        repos.append(
            PackageRepository.unmarshal(
                {
                    **repo_base,
                    "url": "http://archive.ubuntu.com/ubuntu/",
                }
            )
        )
    else:
        repos.append(
            PackageRepository.unmarshal(
                {
                    **repo_base,
                    "url": "http://ports.ubuntu.com/ubuntu-ports/",
                }
            )
        )

    if artifact.ppa is not None:
        repos.append(
            PackageRepository.unmarshal(
                {
                    **repo_base,
                    "url": f"https://ppa.launchpadcontent.net/{artifact.ppa}/ubuntu/",
                    "key-id": apt_ppa.get_launchpad_ppa_key_id(ppa=artifact.ppa),
                    "pocket": "release",
                    "components": ["main"],
                }
            )
        )

    with TemporaryDirectory() as tmpdir:
        apt_root = Path(tmpdir)
        apt_dir = apt_root / "etc/apt"
        sources_d = apt_dir / "sources.list.d"
        sources_d.mkdir(parents=True, exist_ok=True)

        trusted_d = apt_dir / "trusted.gpg.d"
        trusted_d.mkdir(parents=True, exist_ok=True)

        asm = AptSourcesManager(sources_list_d=sources_d, keyrings_dir=trusted_d)
        akm = AptKeyManager(keyrings_path=trusted_d, key_assets=trusted_d)
        for repo in repos:
            akm.install_package_repository_key(package_repo=repo)
            asm.install_package_repository_sources(package_repo=repo)

        # TODO: this could be done by AptSourcesManager,
        # But it tries `dpkg --add-architecture` instead
        conf_d = apt_dir / "apt.conf.d"
        conf_d.mkdir(parents=True, exist_ok=True)
        with open(conf_d / "00arch", "w") as f:
            f.write(f'APT::Architecture "{artifact.arch}";\n')
        for source in sources_d.glob("*.sources"):
            with open(source, "r+") as f:
                lines = f.readlines()
                f.seek(0)
                for line in lines:
                    if line.startswith("Architectures:"):
                        f.write(f"Architectures: {artifact.arch}\n")
                    else:
                        f.write(line)
                f.truncate()

        # apt-get update
        try:
            import apt
        except ModuleNotFoundError:
            raise RuntimeError(
                "module apt (from python_apt package) failed. "
                "Install the optional dependency."
            )
        cache = apt.Cache(rootdir=str(apt_root))
        assert cache.update(), "Failed to update apt cache"

        cache.open()
        # ?
        package = cache[artifact.package].candidate
        assert package is not None, "Failed to find package"

        # apt-get source <pkg-name>
        obj_name = Path(package.fetch_binary()).name
        cache.close()

        return obj_name


def _download_from_pypi(artifact: Artifact) -> str:
    """Download a package from PyPI."""
    uvx = shutil.which("uvx")
    if uvx:
        cmd = ["uvx", "pip", "download", "--no-deps"]
    else:
        cmd = ["python3", "-m", "pip", "download", "--no-deps"]
    if artifact.type is ArtifactType.wheel:
        cmd.append("--only-binary=:all:")
    elif artifact.type is ArtifactType.sdist:
        cmd.append("--no-binary=:all:")
    cmd.append(artifact.name)
    if artifact.version:
        cmd[-1] += f"=={artifact.version}"

    try:
        proc = subprocess.run(cmd, capture_output=True, text=True, check=True)
    except CalledProcessError as e:
        logger.error("Failed to download %s from PyPI: %r", artifact.name, e.stderr)
        raise DownloadError(f"Failed to download {artifact.name} from PyPI") from e

    # The output will contain a line starting with "Saved " # followed by the filename. For example:
    # $ python3 -m pip download --no-deps ops-scenario
    # Collecting ops-scenario
    # [...]
    # Saved ./ops_scenario-7.22.0-py3-none-any.whl      #  <<< this is what we're after
    # Successfully downloaded ops-scenario
    #
    # If the file was already downloaded, it will say:
    # $ python3 -m pip download --no-deps ops
    # Collecting ops
    #   File was already downloaded ./ops-2.22.0-py3-none-any.whl
    # Successfully downloaded ops
    for line in proc.stdout.splitlines():
        if line.startswith("Saved "):
            filename = line.split("Saved ", 1)[-1].strip()
            if filename:
                return filename
        elif line.startswith("  File was already downloaded"):
            # If the user wants a fresh copy, they need to remove the existing one manually.
            logger.info("File already downloaded")
            return line.rsplit(None, 1)[-1].strip()
    raise DownloadError(f"Failed to find the file name for {artifact.name}: {proc.stdout!r}")


def _download_artifact(artifact: Artifact, to: Path):
    atype = artifact.type

    print(f"fetching {atype.value} {artifact.name}")

    if atype is ArtifactType.rock:
        obj_name = _download_rock(artifact)

    elif atype is ArtifactType.charm:
        obj_name = _download_charm(artifact)

    elif atype is ArtifactType.snap:
        obj_name = _download_snap(artifact)

    elif atype is ArtifactType.deb:
        obj_name = _download_deb(artifact)

    elif atype is ArtifactType.sdist or atype is ArtifactType.wheel:
        obj_name = _download_from_pypi(artifact)

    else:
        raise ValueError(f"unsupported atype {atype}")

    shutil.move(obj_name, to)
    return obj_name


def _detect_version(artifact: Artifact, obj_name: str) -> str | None:
    """Detect the version of the artifact based on its name."""
    obj_name = os.path.basename(obj_name)
    if artifact.type is ArtifactType.charm and "_" in obj_name:
        # The charm file should have a filename like:
        # parca-k8s_r363.charm
        try:
            return obj_name.rsplit("_", 1)[-1].rsplit(".", 1)[0][1:]
        except IndexError:
            pass
    if artifact.type is ArtifactType.deb:
        # The version is in the name, but we can also ask apt for it.
        apt = subprocess.run(
            ["apt", "info", obj_name],
            capture_output=True,
            text=True,
            check=True,
        )
        # Example output:
        # Package: cowsay
        # Version: 3.03+dfsg2-8
        # Priority: optional
        for line in apt.stdout.splitlines():
            if line.startswith("Version:"):
                return line.split(":", 1)[1].strip()
    elif artifact.type is ArtifactType.rock:
        # We need the version to download the rock, so cannot automatically detect it.
        # If the artifact is local rather than downloaded, we cannot know what filename the user
        # has chosen, so we'll need them to provide it in the manifest.
        pass
    elif artifact.type is ArtifactType.snap and "_" in obj_name:
        # We can ask snap for information, but it only includes the version, and we actually want
        # the revision. That seems to only be in the filename, which looks like:
        # concierge_40.snap
        try:
            return obj_name.rsplit("_", 1)[-1].rsplit(".", 1)[0]
        except IndexError:
            pass
    elif artifact.type is ArtifactType.sdist and "-" in obj_name:
        # The sdist file should have a filename like:
        # ops_scenario-8.0.0.tar.gz
        try:
            return obj_name.rsplit(".", 2)[0].rsplit("-", 1)[-1]
        except IndexError:
            pass
    elif artifact.type is ArtifactType.wheel:
        # The wheel file should have a filename like:
        # ops_scenario-8.0.0-py3-none-any.whl
        wheel_re = (
            r"^(?P<distribution>.+)-(?P<version>.+?)(?:-[^-.]+)*-"
            r"(?P<python_tag>.+?)-(?P<abi_tag>.+?)-(?P<platform_tag>.+?)\.whl$"
        )
        mo = re.match(wheel_re, obj_name)
        if mo:
            return mo.group("version")
    logger.info("Unable to detect version for %s (%s)", artifact, obj_name)
    return None


def prepare(
    manifest: Path = DEFAULT_MANIFEST,
    statefile: Path = DEFAULT_STATEFILE,
    pkg_dir: Path = DEFAULT_PACKAGE_DIR,
):
    """Prepare the stage.

    Copies all artifacts in a central location, and creates a statefile.
    """
    if statefile.exists():
        logger.debug(f"found statefile: resuming from {statefile}")
        meta = Statefile.load(statefile)
    else:
        logger.debug(f"fresh run: loading manifest {manifest} from {Path().resolve()}")
        meta = Manifest.load(manifest)

    cd = os.getcwd()
    logger.info(f"preparing from project root: {cd}")

    # in case juju doesn't let us download straight to the pkg dir,
    # we could download all to ./ and later copy (mv?) to pkg_dir?
    pkg_dir.mkdir(exist_ok=True)

    artifact_names = set()
    done = []

    for artifact in meta.artifacts:
        if artifact.processing.started:
            logger.error(
                f"Already started processing on {artifact.name}: no point in preparing again."
            )
            continue

        name = artifact.name

        if name in artifact_names:
            logger.error(f"Artifact name {name} is not unique: skipping...")
            continue

        artifact_names.add(name)

        status = ProcessingStatus.success
        obj_name = None

        if source := artifact.source:
            print(f"fetching local source {name}")
            source_path = Path(source).expanduser().resolve()
            if not source_path.exists() or not source_path.is_file():
                logger.error(f"invalid source path: {source_path!r}")
                status = ProcessingStatus.error
            else:
                # copy over to the package dir
                # FIXME: risk of filename conflict.
                (pkg_dir / source_path.name).write_bytes(source_path.read_bytes())
                obj_name = str(source_path)
        else:
            print(f"downloading source {name}")
            try:
<<<<<<< HEAD
                # TODO: could guess the revision/version number from the downloaded filename:
                #   e.g. `mycharm-k8s_r42.charm` or `jhack_443.snap`
                obj_name = _download_artifact(artifact, to=pkg_dir)
=======
                obj_name = _download_artifact(artifact)
>>>>>>> 32e22ad5
            except (ValueError, CalledProcessError, DownloadError):
                logger.exception(f"failed downloading {artifact.name}")
                status = ProcessingStatus.error

        if (
            not artifact.version
            and obj_name
            and (obj_version := _detect_version(artifact, obj_name))
        ):
            artifact.version = obj_version
            if artifact.ssdlc_params and not artifact.ssdlc_params.version:
                artifact.ssdlc_params.version = obj_version
        if artifact.ssdlc_params and not artifact.ssdlc_params.version:
            # We failed to auto-detect, and there's nothing manually provided.
            raise IncompleteSSDLCParamsError(
                f"Missing SSDLC version for artifact {artifact.name}. Declare `{artifact.name}.ssdlc_params.version` in {manifest}"
            )

        artifact.object = obj_name
        done.append((name, status))

        for client_status in artifact.processing_statuses:
            client_status.step = ProcessingStep.prepare
            client_status.status = status

    if not done:
        raise InvalidStateTransitionError("nothing to prepare")

    logger.debug("cleaning up snap .assert files")
    for path in Path().glob("*.assert"):
        path.unlink()

    meta.dump(statefile)
    print(f"all artifacts gathered in {pkg_dir.absolute()}:")
    for file, status in done:
        print(f"\t{file[:50]:<50} {status.value.upper():>10}")


def _get_sbomber(client_meta: SBOMClient) -> SBOMber:
    return SBOMber(
        email=client_meta.email,
        department=client_meta.department,
        team=client_meta.team,
        service_url=client_meta.service_url,
    )


def _get_scanner(client_meta: SecScanClient) -> Scanner:  # type:ignore
    return Scanner(
        scanner=ScannerType[client_meta.scanner],
    )


def _get_clients(meta: Manifest) -> Dict[str, Client]:
    clients_meta = meta.clients

    if not clients_meta:
        exit("Invalid `manifest.clients` definition: no clients defined.")

    out = {}
    for client, client_meta in clients_meta:
        if not client_meta:
            logger.debug(f"skipping client {client}: not in metadata")
            continue

        if client == SBOMB_KEY:
            out[client] = _get_sbomber(client_meta)  # type:ignore
        elif client == SECSCAN_KEY:
            out[client] = _get_scanner(client_meta)  # type:ignore
        else:
            exit(f"Invalid `manifest.clients.{client}` definition: unknown client type.")

    return out


def submit(statefile: Path = DEFAULT_STATEFILE, pkg_dir: Path = DEFAULT_PACKAGE_DIR):
    """Submit all artifacts to the various backends."""
    try:
        meta = Statefile.load(statefile)
    except FileNotFoundError:
        raise InvalidStateTransitionError(
            f"statefile not found at {statefile}: forgetting to `prepare`?"
        )

    if not pkg_dir.exists():
        exit("no pkg_dir dir found: run `prepare` first.")

    clients = _get_clients(meta)
    done = []

    # TODO: parallelize between all artifacts
    for artifact in meta.artifacts:
        name = artifact.name
        obj = artifact.object
        if not obj:
            logger.warning(
                f"skipping {name}: no `object` path yet "
                f"(probably 'prepare' failed for this artifact)"
            )
            continue

        obj_path = pkg_dir / obj
        if not obj_path.exists() or not obj_path.is_file():
            # we exit because this is an inconsistent state; we did 'prepare',
            # but the 'object' field doesn't point to a valid file.
            raise InvalidStateTransitionError(
                f"invalid `object` field for artifact {name!r}: {obj_path}."
            )

        for client_name, client in clients.items():
            if artifact.clients and client_name not in artifact.clients:
                logger.debug(f"skipping {artifact.name}: {client_name}")
                continue

            client = clients.get(client_name)
            if not client:
                raise ValueError(f"invalid client_name: {client_name} unsupported")

            # it only makes sense to submit if the artifact is in prepare:success or submit:{retryable}
            status = artifact.processing.get_status(client_name)
            if not artifact.processing.check_step(
                client_name,
                *(
                    (ProcessingStep.prepare, ProcessingStatus.success),
                    *((ProcessingStep.submit, ps) for ps in RETRYABLE_STATUSES),
                ),
            ):
                logger.debug(f"Skipping step: {name} cannot be processed in status: {status}.")
                continue

            done.append(f"({client_name}):{artifact.name}")

            logger.info(f"submitting to {client_name}...")
            new_status = ProcessingStatus.pending

            try:
                token = client.submit(filename=obj_path, artifact=artifact)
            except (Exception, UploadError):
                logger.exception(f"Failed to submit the artifact {artifact.name}")
                new_status = ProcessingStatus.error
                token = None

            if token:
                print(f"{client_name}: {artifact.name} submitted ({Token(token).cropped})")
            else:
                print(f"submission for {client_name}: {artifact.name} FAILED (see logs)")
            status.status = new_status
            status.step = ProcessingStep.submit
            status.token = token

    meta.dump(statefile)

    if not done:
        raise InvalidStateTransitionError("no artifacts can be submitted")

    print(f"submitted {done}")


def poll(statefile: Path = DEFAULT_STATEFILE, wait: bool = False, timeout: int = 15):
    """Update the report status for all submitted artifacts."""
    meta = Statefile.load(statefile)
    clients = _get_clients(meta)

    done = []
    error_found = False
    pending_found = False

    # TODO: parallelize between all artifacts
    for client_name, client in clients.items():
        print()
        print(f"\t{'artifact':<50}  \t{client_name.upper()} status")
        # block until all are completed
        for artifact in meta.artifacts:
            if artifact.clients and client_name not in artifact.clients:
                logger.debug(f"skipping {artifact.name}: {client_name}")
                continue

            token = artifact.processing.get_token(client_name)
            if not token:
                logger.error(
                    f"artifact {artifact.name} has no token: have you 'submitted' already?"
                )
                print(f"\t{artifact.name[:50]:<50}::\tno token")
                continue

            status = artifact.processing.get_status(client_name)

            if not artifact.processing.check_step(
                client_name,
                (ProcessingStep.submit, ProcessingStatus.pending),
            ):
                logger.debug(
                    f"skipping {artifact.name}: {status}. "
                    f"it only makes sense to poll pending processing requests."
                )
                print(f"\t{artifact.name[:50]:<50}::\t{status.status.value}")
                continue

            # this way we can report if it makes sense to call poll once again or not
            done.append(f"({client_name}):{artifact.name}")

            logger.debug(f"polling {token.cropped}...")
            if wait:
                try:
                    client.wait(token, status=ProcessingStatus.success, timeout=timeout)
                    # if wait ends without errors, it means we're good
                    new_status = ProcessingStatus.success
                except TimeoutError:
                    logger.error(f"timeout waiting for {token.cropped}")
                    new_status = ProcessingStatus.pending
                    pending_found = True
                except Exception:
                    # print the whole token here, people may need it to troubleshoot
                    logger.exception(f"unexpected error waiting for {token}")
                    new_status = ProcessingStatus.error
            else:
                new_status = client.query_status(token)

            status_before = status.status
            print(f"\t{artifact.name[:50]:<50}::\t{status_before.value} --> {new_status.value}")
            status.status = new_status

            if new_status in {ProcessingStatus.error, ProcessingStatus.failed}:
                error_found = True

    meta.dump(statefile)

    if not done:
        print(
            "all artifacts are either in the success or error state so nothing will change anymore in the state (and you knew that already)."
        )

    # return an exit code. if there were errors, exit code should be 1, some pending items = 42
    if error_found:
        return 1
    if pending_found:
        return 42
    return 0


def download(statefile: Path = DEFAULT_STATEFILE, reports_dir=DEFAULT_REPORTS_DIR):
    """Download all available reports."""
    meta = Statefile.load(statefile)
    clients = _get_clients(meta)

    reports_dir = reports_dir.expanduser().resolve()
    reports_dir.mkdir(exist_ok=True)

    done = []
    # TODO: parallelize between all artifacts
    for client_name, client in clients.items():
        print(f"collecting {client_name.upper()}s...")
        for artifact in meta.artifacts:
            if artifact.clients and client_name not in artifact.clients:
                logger.debug(f"skipping {artifact.name}: {client_name}")
                continue
            logger.debug(f"processing {artifact.name}")

            artifact_name = artifact.name
            status = artifact.processing.get_status(client_name)

            # if we didn't submit and succeeded (or don't know yet)...
            if not artifact.processing.check_step(
                client_name,
                (ProcessingStep.submit, ProcessingStatus.success),
                (ProcessingStep.submit, ProcessingStatus.pending),
            ):
                logger.debug(
                    f"skipping {artifact.name}: {status}. "
                    f"it only makes sense to poll pending processing requests."
                )
                continue

            # we already checked that the current state of this artifact is 'submit';
            # now we check it's reported as 'success'.
            if status.status != ProcessingStatus.success:
                # we are not sure that this WILL in fact fail, perhaps we simply didn't
                # run `poll` or in the meantime it's succeeded.
                logger.warning(
                    f"attempting to download non-completed artifact {artifact_name} may not work. "
                    "Consider `polling` first."
                )

            filename = (
                f"{artifact_name}.{client_name}{'.html' if client_name == 'secscan' else '.json'}"
            )

            done.append((f"({client_name}):{artifact.name}", filename))

            token = artifact.processing.get_token(client_name)
            if not token:
                logger.error(f"{artifact_name} does not have a token; skipping...")
                continue

            location = reports_dir / filename

            try:
                client.download_report(token, location)
                new_status = ProcessingStatus.success
                logger.debug(f"downloaded {client_name} for {artifact.name} to {location}")
            except DownloadError:
                logger.exception(f"error downloading {client_name} for {artifact.name}.")
                new_status = ProcessingStatus.error
                logger.debug(f"download failed ({client_name}) for {artifact.name}")

            status.status = new_status

    # download-artifact should not really mutate the statefile if not for the success status update
    meta.dump(statefile)

    if not done:
        raise InvalidStateTransitionError("no artifacts can be downloaded")

    print(f"all downloaded reports ready in {reports_dir!r}:")
    for artifact_name, report_file in done:
        print(f"\t{artifact_name}\n\t{report_file}\n")


if __name__ == "__main__":
    prepare()<|MERGE_RESOLUTION|>--- conflicted
+++ resolved
@@ -414,13 +414,7 @@
         else:
             print(f"downloading source {name}")
             try:
-<<<<<<< HEAD
-                # TODO: could guess the revision/version number from the downloaded filename:
-                #   e.g. `mycharm-k8s_r42.charm` or `jhack_443.snap`
                 obj_name = _download_artifact(artifact, to=pkg_dir)
-=======
-                obj_name = _download_artifact(artifact)
->>>>>>> 32e22ad5
             except (ValueError, CalledProcessError, DownloadError):
                 logger.exception(f"failed downloading {artifact.name}")
                 status = ProcessingStatus.error
